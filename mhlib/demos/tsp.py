--- conflicted
+++ resolved
@@ -168,10 +168,6 @@
         p1 = move[0]
         p2 = move[1]
         self.x[p1:(p2 + 1)] = self.x[p1:(p2 + 1)][::-1]
-<<<<<<< HEAD
-=======
-        self.invalidate()
->>>>>>> 3958fc66
 
     def crossover(self, other: 'TSPSolution') -> 'TSPSolution':
         """Perform edge recombination."""
